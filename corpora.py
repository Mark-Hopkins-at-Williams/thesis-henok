--- conflicted
+++ resolved
@@ -1,13 +1,7 @@
 import random
 from typing import Dict, Tuple, List, Optional, Iterator
 from torch.utils.data import DataLoader, IterableDataset
-<<<<<<< HEAD
-from transformers import AutoTokenizer, NllbTokenizerFast
-import torch 
-
-=======
 from transformers import AutoTokenizer
->>>>>>> aa6b73e7
 
 class Bitext(IterableDataset):
     def __init__(self, lang1_file: str, lang2_file: str):
@@ -77,32 +71,6 @@
 class TokenizedMixtureOfBitexts:
     def __init__(
         self,
-<<<<<<< HEAD
-        mixbitext: MixtureOfBitexts,
-        tokenizer: NllbTokenizerFast,
-        max_length: int
-    ):
-        self.mixbitext = mixbitext
-        self.tokenizer = tokenizer
-        self.max_length = max_length
-    def next_batch(self):
-        nxtbatch = self.mixbitext.next_batch()
-        tokenizer_lang1 = self.tokenizer
-        tokenizer_lang1.src_lang = nxtbatch[2]
-        lang1_sents = list(nxtbatch[0])
-        lang2_sents = list(nxtbatch[1])
-        lang1_tokenized = tokenizer_lang1(lang1_sents, padding=True, max_length=self.max_length, truncation = True)
-        lang1_input_id = torch.tensor(lang1_tokenized['input_ids'])
-        lang1_attention_mask = torch.tensor(lang1_tokenized['attention_mask'])
-        tokenizer_lang2 = self.tokenizer
-        tokenizer_lang2.src_lang = nxtbatch[3]
-        lang2_tokenized = tokenizer_lang2(lang2_sents, padding=True, max_length=self.max_length, truncation = True)
-        lang2_input_id = torch.where(torch.tensor(lang2_tokenized['input_ids']) == 1, torch.tensor(-100), torch.tensor(lang2_tokenized['input_ids']))
-        lang2_attention_mask = torch.tensor(lang2_tokenized['attention_mask'])
-        result =(lang1_input_id, lang2_input_id, lang1_attention_mask, lang2_attention_mask)
-        return result
-    
-=======
         mixture_of_bitexts: MixtureOfBitexts,
         tokenizer: AutoTokenizer,
         max_length: int
@@ -130,5 +98,4 @@
                 lang2_tokenized['attention_mask'])
 
     def get_language_codes(self) -> List[str]:
-        return self.mixture_of_bitexts.get_language_codes
->>>>>>> aa6b73e7
+        return self.mixture_of_bitexts.get_language_codes