--- conflicted
+++ resolved
@@ -1,8 +1,5 @@
 import random
-<<<<<<< HEAD
 import sys
-=======
->>>>>>> 0a4eee9f
 from typing import Dict, Tuple, List, Optional, Iterator, Callable
 from torch.utils.data import DataLoader, IterableDataset
 from transformers import AutoTokenizer
@@ -16,16 +13,12 @@
             category=FutureWarning,
             module="transformers.tokenization_utils_base",
         )
-<<<<<<< HEAD
         try:
             tokenizer = AutoTokenizer.from_pretrained(model_name)
         except OSError:
             sys.stderr.write('Tokenizer not found. Using NLLB tokenizer instead.\n')
             sys.stderr.flush()
             tokenizer = AutoTokenizer.from_pretrained("facebook/nllb-200-distilled-600M")
-=======
-        tokenizer = AutoTokenizer.from_pretrained(model_name)
->>>>>>> 0a4eee9f
     return tokenizer
 
 
@@ -36,7 +29,6 @@
         self.lines = lines        
         
     def line_streamer(self, file_path: str) -> Iterator[str]:
-<<<<<<< HEAD
         current_line = 0
         with open(file_path, "r", encoding="utf-8") as f:
             for line in f:      
@@ -45,11 +37,6 @@
                 current_line += 1
                 if self.lines is not None and current_line >= self.lines[1]:
                     break
-=======
-        with open(file_path, "r", encoding="utf-8") as f:
-            for line in f:
-                yield line.rstrip("\n")
->>>>>>> 0a4eee9f
 
     def __iter__(self) -> Iterator[Tuple[str, str]]:
         return zip(
@@ -118,11 +105,7 @@
         sampling_probs: Optional[List[float]] = None,
         only_once_thru: bool = False
     ) -> "MixtureOfBitexts":
-<<<<<<< HEAD
         bitexts = {(l1, l2): Bitext(text_files[l1], text_files[l2], lines) for (l1, l2, lines) in lps}        
-=======
-        bitexts = {(l1, l2): Bitext(text_files[l1], text_files[l2]) for (l1, l2) in lps}
->>>>>>> 0a4eee9f
         return MixtureOfBitexts(bitexts, batch_size, sampling_probs, only_once_thru)
 
     def get_language_codes(self) -> List[str]:
@@ -167,8 +150,4 @@
         lang1_sents, lang2_sents, lang1_code, lang2_code = batch
         lang1_tokenized = self._tokenize(lang1_sents, lang1_code)
         lang2_tokenized = self._tokenize(lang2_sents, lang2_code, alt_pad_token=-100)
-<<<<<<< HEAD
-        return lang1_tokenized, lang2_tokenized, lang1_code, lang2_code
-=======
-        return lang1_tokenized, lang2_tokenized, lang1_code, lang2_code
->>>>>>> 0a4eee9f
+        return lang1_tokenized, lang2_tokenized, lang1_code, lang2_code