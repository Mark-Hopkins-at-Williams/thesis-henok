--- conflicted
+++ resolved
@@ -3,10 +3,6 @@
 from typing import Dict, Tuple, List, Optional, Iterator, Callable
 from torch.utils.data import DataLoader, IterableDataset
 from transformers import AutoTokenizer
-<<<<<<< HEAD
-from permutations import *
-import torch
-=======
 import warnings
 
 def load_tokenizer(model_name: str):
@@ -25,7 +21,6 @@
             tokenizer = AutoTokenizer.from_pretrained("facebook/nllb-200-distilled-600M")
     return tokenizer
 
->>>>>>> 46d2a721
 
 class Bitext(IterableDataset):
     def __init__(self, lang1_file: str, lang2_file: str, lines: Optional[Tuple[int, int]] = None):
@@ -123,11 +118,7 @@
         mixture_of_bitexts: MixtureOfBitexts,
         tokenizer: AutoTokenizer,
         max_length: int,
-<<<<<<< HEAD
-        permutation_map: Optional[Dict] = None
-=======
         permutation_map: Dict[str, Callable[[int], int]] = dict()
->>>>>>> 46d2a721
     ):
         self.mixture_of_bitexts = mixture_of_bitexts
         self.tokenizer = tokenizer
@@ -144,27 +135,12 @@
             max_length=self.max_length,
         )
         if alt_pad_token is not None:
-<<<<<<< HEAD
-            tokens.input_ids[tokens.input_ids == self.tokenizer.pad_token_id] = alt_pad_token
-        if self.permutation_map is not None:
-            if lang in self.permutation_map.keys():
-                pmap_lang = self.permutation_map[lang]
-                new_tokens = []
-                for tokenized_sent in tokens['input_ids']:
-                    new_sent = []
-                    for token_id in tokenized_sent:
-                        new_sent.append(pmap_lang(int(token_id)))
-                    new_tokens.append(new_sent)
-                tokens['input_ids'] = torch.tensor(new_tokens)
-                
-=======
             tokens.input_ids[tokens.input_ids == self.tokenizer.pad_token_id] = (
                 alt_pad_token
             )
         if lang in self.permutation_map: # apply the permutation
             p = self.permutation_map[lang]
             tokens.input_ids.apply_(p) # modifies in-place
->>>>>>> 46d2a721
         return tokens
 
     def next_batch(self):
@@ -174,16 +150,4 @@
         lang1_sents, lang2_sents, lang1_code, lang2_code = batch
         lang1_tokenized = self._tokenize(lang1_sents, lang1_code)
         lang2_tokenized = self._tokenize(lang2_sents, lang2_code, alt_pad_token=-100)
-<<<<<<< HEAD
-        return (lang1_tokenized['input_ids'], 
-                lang2_tokenized['input_ids'], 
-                lang1_tokenized['attention_mask'],
-                lang2_tokenized['attention_mask'])
-
-    def get_language_codes(self) -> List[str]:
-        return self.mixture_of_bitexts.get_language_codes
-
-
-=======
         return lang1_tokenized, lang2_tokenized, lang1_code, lang2_code
->>>>>>> 46d2a721
